--- conflicted
+++ resolved
@@ -61,8 +61,7 @@
             self._queuesForChannels[channel] = queue.Queue()
 
         self._connectionName = ""
-
-<<<<<<< HEAD
+    
     # methods for context handler
     # documentation: https://docs.python.org/3/reference/datamodel.html#context-managers
     def __enter__(self):
@@ -72,8 +71,6 @@
         if self._socket_handle is not None:
             self.disconnectFromTerm()
 
-=======
->>>>>>> e15c34aa
     def connectToTerm(
         self, address: str, connection_name: str = "ScriptRemote"
     ) -> bool:
@@ -120,19 +117,11 @@
         return True
 
     def getConnectionName(self) -> str:
-<<<<<<< HEAD
         """
         get the connection name
 
         :returns: name of the connection
         """
-=======
-        """
-        get the connection name
-
-        :returns: name of the connection
-        """
->>>>>>> e15c34aa
         return self._connectionName
 
     def disconnectFromTerm(self) -> None:
@@ -157,7 +146,6 @@
         return
 
     def isConnectedToTerm(self) -> bool:
-<<<<<<< HEAD
         """
         check if the connection to Term is open
 
@@ -172,22 +160,6 @@
         timeout: Optional[float] = None,
     ) -> None:
         """
-=======
-        """
-        check if the connection to Term is open
-
-        :returns: True if connected, False otherwise
-        """
-        return self._socket_handle != None
-
-    def sendTelegram(
-        self,
-        payload: Union[str, bytearray],
-        message_type: int,
-        timeout: Optional[float] = None,
-    ) -> None:
-        """
->>>>>>> e15c34aa
         send a telegram (data) to Term
 
         Sending a telegram to the term.
